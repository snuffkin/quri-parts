#!/bin/sh

set -e

pkgs="
    circuit
    core
    algo
    qulacs
    braket
    qiskit
    cirq
    chem
    openfermion
    stim
<<<<<<< HEAD
    honeywell
=======
    openqasm
>>>>>>> d73d421c
"

for pkg in $pkgs
do
    sphinx-apidoc -e -f --implicit-namespaces -o ./quri_parts/$pkg -M ../packages/$pkg/quri_parts
done<|MERGE_RESOLUTION|>--- conflicted
+++ resolved
@@ -13,11 +13,8 @@
     chem
     openfermion
     stim
-<<<<<<< HEAD
+    openqasm
     honeywell
-=======
-    openqasm
->>>>>>> d73d421c
 "
 
 for pkg in $pkgs
