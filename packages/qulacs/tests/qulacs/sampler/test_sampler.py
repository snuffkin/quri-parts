--- conflicted
+++ resolved
@@ -64,7 +64,6 @@
 
     @pytest.mark.parametrize("qubits", [4, 12])
     @pytest.mark.parametrize("shots", [800, 1200, 2**12 + 100])
-<<<<<<< HEAD
     def test_ideal_sampler(self, qubits: int, shots: int) -> None:
         circuit = QuantumCircuit(qubits)
         # Apply all `H`
@@ -82,7 +81,9 @@
         mean_val = np.mean(probs)
         # Uniform superposition exact value
         assert all(np.isclose(mean_val, x) for x in probs)
-=======
+
+    @pytest.mark.parametrize("qubits", [4, 12])
+    @pytest.mark.parametrize("shots", [800, 1200, 2**12 + 100])
     def test_sampler_with_compiled_circuit(self, qubits: int, shots: int) -> None:
         circuit = QuantumCircuit(qubits)
         for i in range(qubits):
@@ -95,7 +96,6 @@
         assert set(counts_with_compiled_circuit.keys()).issubset(range(2**qubits))
         assert all(c >= 0 for c in counts_with_compiled_circuit.values())
         assert sum(counts_with_compiled_circuit.values()) == shots
->>>>>>> 1ccc75b1
 
 
 class TestQulacsVectorConcurrentSampler:
