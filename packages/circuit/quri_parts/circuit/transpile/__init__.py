# Licensed under the Apache License, Version 2.0 (the "License");
# you may not use this file except in compliance with the License.
# You may obtain a copy of the License at
#      http://www.apache.org/licenses/LICENSE-2.0
# Unless required by applicable law or agreed to in writing, software
# distributed under the License is distributed on an "AS IS" BASIS,
# WITHOUT WARRANTIES OR CONDITIONS OF ANY KIND, either express or implied.
# See the License for the specific language governing permissions and
# limitations under the License.

from typing import Callable

from .clifford_approximation import CliffordApproximationTranspiler
from .gate_kind_decomposer import (
    CNOT2CZHTranspiler,
    CZ2CNOTHTranspiler,
    CZ2RXRYCNOTTranspiler,
    H2RXRYTranspiler,
    H2RZSqrtXTranspiler,
    RX2RZSqrtXTranspiler,
    RY2RZSqrtXTranspiler,
    S2RZTranspiler,
    Sdag2RZTranspiler,
    SqrtX2RXTranspiler,
    SqrtX2RZHTranspiler,
    SqrtXdag2RXTranspiler,
    SqrtXdag2RZSqrtXTranspiler,
    SqrtY2RYTranspiler,
    SqrtY2RZSqrtXTranspiler,
    SqrtYdag2RYTranspiler,
    SqrtYdag2RZSqrtXTranspiler,
    SWAP2CNOTTranspiler,
    T2RZTranspiler,
    Tdag2RZTranspiler,
    U1ToRZTranspiler,
    U2ToRXRZTranspiler,
    U2ToRZSqrtXTranspiler,
    U3ToRXRZTranspiler,
    U3ToRZSqrtXTranspiler,
    X2HZTranspiler,
    X2RXTranspiler,
    X2SqrtXTranspiler,
    Y2RYTranspiler,
    Y2RZXTranspiler,
    Z2HXTranspiler,
    Z2RZTranspiler,
)
from .identity_insertion import IdentityInsertionTranspiler
from .multi_pauli_decomposer import (
    PauliDecomposeTranspiler,
    PauliRotationDecomposeTranspiler,
)
from .qubit_remapping import QubitRemappingTranspiler
from .transpiler import (
    CircuitTranspiler,
    CircuitTranspilerProtocol,
    GateDecomposer,
    GateKindDecomposer,
    ParallelDecomposer,
    SequentialTranspiler,
)
from .unitary_matrix_decomposer import (
    SingleQubitUnitaryMatrix2RYRZTranspiler,
<<<<<<< HEAD
    TwoQubitUnitaryMatrixKAKTranspiler,
=======
    su2_decompose,
>>>>>>> 63ed6ff4
)

#: CircuitTranspiler to transpile a QuntumCircuit into another
#: QuantumCircuit containing only X, SqrtX, CNOT, and RZ.
RZSetTranspiler: Callable[[], CircuitTranspiler] = lambda: SequentialTranspiler(
    [
        ParallelDecomposer(
            [
                CZ2CNOTHTranspiler(),
                PauliDecomposeTranspiler(),
                PauliRotationDecomposeTranspiler(),
            ]
        ),
        ParallelDecomposer(
            [
                Y2RZXTranspiler(),
                Z2RZTranspiler(),
                H2RZSqrtXTranspiler(),
                SqrtXdag2RZSqrtXTranspiler(),
                SqrtY2RZSqrtXTranspiler(),
                SqrtYdag2RZSqrtXTranspiler(),
                S2RZTranspiler(),
                Sdag2RZTranspiler(),
                T2RZTranspiler(),
                Tdag2RZTranspiler(),
                RX2RZSqrtXTranspiler(),
                RY2RZSqrtXTranspiler(),
                U1ToRZTranspiler(),
                U2ToRZSqrtXTranspiler(),
                U3ToRZSqrtXTranspiler(),
                SWAP2CNOTTranspiler(),
            ]
        ),
    ]
)


#: CircuitTranspiler to transpile a QuntumCircuit into another
#: QuantumCircuit containing only RX, RY, RZ, and CNOT.
RotationSetTranspiler: Callable[[], CircuitTranspiler] = lambda: SequentialTranspiler(
    [
        ParallelDecomposer(
            [
                PauliDecomposeTranspiler(),
                PauliRotationDecomposeTranspiler(),
            ]
        ),
        ParallelDecomposer(
            [
                H2RXRYTranspiler(),
                X2RXTranspiler(),
                Y2RYTranspiler(),
                Z2RZTranspiler(),
                SqrtX2RXTranspiler(),
                SqrtXdag2RXTranspiler(),
                SqrtY2RYTranspiler(),
                SqrtYdag2RYTranspiler(),
                S2RZTranspiler(),
                Sdag2RZTranspiler(),
                T2RZTranspiler(),
                Tdag2RZTranspiler(),
                U1ToRZTranspiler(),
                U2ToRXRZTranspiler(),
                U3ToRXRZTranspiler(),
                CZ2RXRYCNOTTranspiler(),
                SWAP2CNOTTranspiler(),
            ]
        ),
    ]
)


__all__ = [
    "CircuitTranspiler",
    "CircuitTranspilerProtocol",
    "GateDecomposer",
    "GateKindDecomposer",
    "ParallelDecomposer",
    "SequentialTranspiler",
    "RZSetTranspiler",
    "RotationSetTranspiler",
    "CliffordApproximationTranspiler",
    "IdentityInsertionTranspiler",
    "PauliDecomposeTranspiler",
    "PauliRotationDecomposeTranspiler",
    "CNOT2CZHTranspiler",
    "CZ2CNOTHTranspiler",
    "CZ2RXRYCNOTTranspiler",
    "H2RXRYTranspiler",
    "H2RZSqrtXTranspiler",
    "QubitRemappingTranspiler",
    "RX2RZSqrtXTranspiler",
    "RY2RZSqrtXTranspiler",
    "S2RZTranspiler",
    "Sdag2RZTranspiler",
    "SingleQubitUnitaryMatrix2RYRZTranspiler",
    "SqrtX2RXTranspiler",
    "SqrtX2RZHTranspiler",
    "SqrtXdag2RXTranspiler",
    "SqrtXdag2RZSqrtXTranspiler",
    "SqrtY2RYTranspiler",
    "SqrtY2RZSqrtXTranspiler",
    "SqrtYdag2RYTranspiler",
    "SqrtYdag2RZSqrtXTranspiler",
    "SWAP2CNOTTranspiler",
    "T2RZTranspiler",
    "Tdag2RZTranspiler",
    "TwoQubitUnitaryMatrixKAKTranspiler",
    "U1ToRZTranspiler",
    "U2ToRXRZTranspiler",
    "U2ToRZSqrtXTranspiler",
    "U3ToRXRZTranspiler",
    "U3ToRZSqrtXTranspiler",
    "X2HZTranspiler",
    "X2RXTranspiler",
    "X2SqrtXTranspiler",
    "Y2RYTranspiler",
    "Y2RZXTranspiler",
    "Z2HXTranspiler",
    "Z2RZTranspiler",
    "su2_decompose",
]<|MERGE_RESOLUTION|>--- conflicted
+++ resolved
@@ -61,11 +61,9 @@
 )
 from .unitary_matrix_decomposer import (
     SingleQubitUnitaryMatrix2RYRZTranspiler,
-<<<<<<< HEAD
     TwoQubitUnitaryMatrixKAKTranspiler,
-=======
     su2_decompose,
->>>>>>> 63ed6ff4
+    su4_decompose,
 )
 
 #: CircuitTranspiler to transpile a QuntumCircuit into another
@@ -187,4 +185,5 @@
     "Z2HXTranspiler",
     "Z2RZTranspiler",
     "su2_decompose",
+    "su4_decompose",
 ]