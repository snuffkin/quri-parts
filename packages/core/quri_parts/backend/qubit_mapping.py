# Licensed under the Apache License, Version 2.0 (the "License");
# you may not use this file except in compliance with the License.
# You may obtain a copy of the License at
#      http://www.apache.org/licenses/LICENSE-2.0
# Unless required by applicable law or agreed to in writing, software
# distributed under the License is distributed on an "AS IS" BASIS,
# WITHOUT WARRANTIES OR CONDITIONS OF ANY KIND, either express or implied.
# See the License for the specific language governing permissions and
# limitations under the License.

from collections.abc import Mapping
from dataclasses import dataclass
from functools import cached_property
from typing import Union

from quri_parts.circuit.transpile import QubitRemappingTranspiler

from . import SamplingCounts, SamplingJob, SamplingResult


def _create_reverse_map(qubit_mapping: Mapping[int, int]) -> Mapping[int, int]:
    return {1 << v: 1 << k for k, v in qubit_mapping.items()}


def _reverse_map_bits(x: int, reverse_bit_map: Mapping[int, int]) -> int:
    result = 0
    for mapped_bits, original_bits in reverse_bit_map.items():
        if (x & mapped_bits) != 0:
            result += original_bits
    return result


def _reverse_map_counts(
    m: SamplingCounts, reverse_bit_map: Mapping[int, int]
) -> SamplingCounts:
<<<<<<< HEAD
    d: dict[int, Union[int, float]] = {}
=======
    d: dict[int, Union[float, int]] = {}
>>>>>>> 1ccc75b1
    for b, count in m.items():
        reversed_bits = _reverse_map_bits(b, reverse_bit_map)
        d[reversed_bits] = d.get(reversed_bits, 0) + count
    return d


@dataclass(frozen=True)
class BackendQubitMapping:
    """Information related to qubit mapping of a backend."""

    #: Mapping of qubit indices (from → to)
    mapping: Mapping[int, int]

    @cached_property
    def circuit_transpiler(self) -> QubitRemappingTranspiler:
        """Returns a :class:`~QubitRemappingTranspiler` that remaps the qubit
        indices in the circuit."""
        return QubitRemappingTranspiler(self.mapping)

    @cached_property
    def _reverse_bit_map(self) -> Mapping[int, int]:
        return _create_reverse_map(self.mapping)

    def unmap_sampling_counts(self, m: SamplingCounts) -> SamplingCounts:
        """Converts :class:`~SamplingCounts` obtained from the backend so that
        the keys (measurement results) are represented in terms of qubits
        before mapping."""
        return _reverse_map_counts(m, self._reverse_bit_map)


@dataclass(frozen=True)
class QubitMappedSamplingResult(SamplingResult):
    """:class:`~SamplingResult` that takes the qubit mapping into consideration.

    Given a "raw" sampling result from the backend, returns a converted result
    with the keys (measurement results) represented in terms of qubits before
    mapping."""

    sampling_result: SamplingResult
    qubit_mapping: BackendQubitMapping

    @property
    def counts(self) -> SamplingCounts:
        return self.qubit_mapping.unmap_sampling_counts(self.sampling_result.counts)


@dataclass(frozen=True)
class QubitMappedSamplingJob(SamplingJob):
    """:class:`~SamplingJob` that takes the qubit mapping into consideration.

    Given a "raw" sampling job from the backend, returns a converted job
    which returns a :class:`~QubitMappedSamplingResult`."""

    sampling_job: SamplingJob
    qubit_mapping: BackendQubitMapping

    def result(self) -> QubitMappedSamplingResult:
        return QubitMappedSamplingResult(self.sampling_job.result(), self.qubit_mapping)<|MERGE_RESOLUTION|>--- conflicted
+++ resolved
@@ -33,11 +33,7 @@
 def _reverse_map_counts(
     m: SamplingCounts, reverse_bit_map: Mapping[int, int]
 ) -> SamplingCounts:
-<<<<<<< HEAD
-    d: dict[int, Union[int, float]] = {}
-=======
     d: dict[int, Union[float, int]] = {}
->>>>>>> 1ccc75b1
     for b, count in m.items():
         reversed_bits = _reverse_map_bits(b, reverse_bit_map)
         d[reversed_bits] = d.get(reversed_bits, 0) + count
