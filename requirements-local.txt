--- conflicted
+++ resolved
@@ -11,10 +11,6 @@
 # -e ./packages/cirq
 # -e ./packages/openfermion
 # -e ./packages/stim
-<<<<<<< HEAD
-# -e ./packages/honeywell
-# -e ./packages/ionq
-=======
 # -e ./packages/openqasm
 # -e ./packages/honeywell
->>>>>>> c390db56
+# -e ./packages/ionq