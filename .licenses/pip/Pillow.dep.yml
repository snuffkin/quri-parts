---
name: Pillow
<<<<<<< HEAD
version: 9.4.0
=======
version: 9.5.0
>>>>>>> 2968ad65
type: pip
summary: Python Imaging Library (Fork)
homepage: https://python-pillow.org
license: hpnd
licenses:
- sources: LICENSE
  text: "The Python Imaging Library (PIL) is\n\n    Copyright © 1997-2011 by Secret
    Labs AB\n    Copyright © 1995-2011 by Fredrik Lundh\n\nPillow is the friendly
<<<<<<< HEAD
    PIL fork. It is\n\n    Copyright © 2010-2023 by Alex Clark and contributors\n\nLike
=======
    PIL fork. It is\n\n    Copyright © 2010-2023 by Jeffrey A. Clark (Alex) and contributors.\n\nLike
>>>>>>> 2968ad65
    PIL, Pillow is licensed under the open source HPND License:\n\nBy obtaining, using,
    and/or copying this software and/or its associated\ndocumentation, you agree that
    you have read, understood, and will comply\nwith the following terms and conditions:\n\nPermission
    to use, copy, modify and distribute this software and its\ndocumentation for any
    purpose and without fee is hereby granted,\nprovided that the above copyright
    notice appears in all copies, and that\nboth that copyright notice and this permission
    notice appear in supporting\ndocumentation, and that the name of Secret Labs AB
    or the author not be\nused in advertising or publicity pertaining to distribution
    of the software\nwithout specific, written prior permission.\n\nSECRET LABS AB
    AND THE AUTHOR DISCLAIMS ALL WARRANTIES WITH REGARD TO THIS\nSOFTWARE, INCLUDING
    ALL IMPLIED WARRANTIES OF MERCHANTABILITY AND FITNESS.\nIN NO EVENT SHALL SECRET
    LABS AB OR THE AUTHOR BE LIABLE FOR ANY SPECIAL,\nINDIRECT OR CONSEQUENTIAL DAMAGES
    OR ANY DAMAGES WHATSOEVER RESULTING FROM\nLOSS OF USE, DATA OR PROFITS, WHETHER
    IN AN ACTION OF CONTRACT, NEGLIGENCE\nOR OTHER TORTIOUS ACTION, ARISING OUT OF
    OR IN CONNECTION WITH THE USE OR\nPERFORMANCE OF THIS SOFTWARE.\n\n\n----\n\nBROTLI\n\nCopyright
    (c) 2009, 2010, 2013-2016 by the Brotli Authors.\n\nPermission is hereby granted,
    free of charge, to any person obtaining a copy\nof this software and associated
    documentation files (the \"Software\"), to deal\nin the Software without restriction,
    including without limitation the rights\nto use, copy, modify, merge, publish,
    distribute, sublicense, and/or sell\ncopies of the Software, and to permit persons
    to whom the Software is\nfurnished to do so, subject to the following conditions:\n\nThe
    above copyright notice and this permission notice shall be included in\nall copies
    or substantial portions of the Software.\n\nTHE SOFTWARE IS PROVIDED \"AS IS\",
    WITHOUT WARRANTY OF ANY KIND, EXPRESS OR\nIMPLIED, INCLUDING BUT NOT LIMITED TO
    THE WARRANTIES OF MERCHANTABILITY,\nFITNESS FOR A PARTICULAR PURPOSE AND NONINFRINGEMENT.
    \ IN NO EVENT SHALL THE\nAUTHORS OR COPYRIGHT HOLDERS BE LIABLE FOR ANY CLAIM,
    DAMAGES OR OTHER\nLIABILITY, WHETHER IN AN ACTION OF CONTRACT, TORT OR OTHERWISE,
    ARISING FROM,\nOUT OF OR IN CONNECTION WITH THE SOFTWARE OR THE USE OR OTHER DEALINGS
    IN\nTHE SOFTWARE.\n\n\n----\n\nBZIP2\n\n\n--------------------------------------------------------------------------\n\nThis
    program, \"bzip2\", the associated library \"libbzip2\", and all\ndocumentation,
    are copyright (C) 1996-2019 Julian R Seward.  All\nrights reserved.\n\nRedistribution
    and use in source and binary forms, with or without\nmodification, are permitted
    provided that the following conditions\nare met:\n\n1. Redistributions of source
    code must retain the above copyright\n   notice, this list of conditions and the
    following disclaimer.\n\n2. The origin of this software must not be misrepresented;
    you must \n   not claim that you wrote the original software.  If you use this
    \n   software in a product, an acknowledgment in the product \n   documentation
    would be appreciated but is not required.\n\n3. Altered source versions must be
    plainly marked as such, and must\n   not be misrepresented as being the original
    software.\n\n4. The name of the author may not be used to endorse or promote \n
    \  products derived from this software without specific prior written \n   permission.\n\nTHIS
    SOFTWARE IS PROVIDED BY THE AUTHOR ``AS IS'' AND ANY EXPRESS\nOR IMPLIED WARRANTIES,
    INCLUDING, BUT NOT LIMITED TO, THE IMPLIED\nWARRANTIES OF MERCHANTABILITY AND
    FITNESS FOR A PARTICULAR PURPOSE\nARE DISCLAIMED.  IN NO EVENT SHALL THE AUTHOR
    BE LIABLE FOR ANY\nDIRECT, INDIRECT, INCIDENTAL, SPECIAL, EXEMPLARY, OR CONSEQUENTIAL\nDAMAGES
    (INCLUDING, BUT NOT LIMITED TO, PROCUREMENT OF SUBSTITUTE\nGOODS OR SERVICES;
    LOSS OF USE, DATA, OR PROFITS; OR BUSINESS\nINTERRUPTION) HOWEVER CAUSED AND ON
    ANY THEORY OF LIABILITY,\nWHETHER IN CONTRACT, STRICT LIABILITY, OR TORT (INCLUDING\nNEGLIGENCE
    OR OTHERWISE) ARISING IN ANY WAY OUT OF THE USE OF THIS\nSOFTWARE, EVEN IF ADVISED
    OF THE POSSIBILITY OF SUCH DAMAGE.\n\nJulian Seward, jseward@acm.org\nbzip2/libbzip2
    version 1.0.8 of 13 July 2019\n\n--------------------------------------------------------------------------\n\n\n----\n\nFREETYPE2\n\nThe
    \ FreeType 2  font  engine is  copyrighted  work and  cannot be  used\nlegally
    \ without a  software license.   In  order to  make this  project\nusable  to
    a vast  majority of  developers, we  distribute it  under two\nmutually exclusive
    open-source licenses.\n\nThis means  that *you* must choose  *one* of the  two
    licenses described\nbelow, then obey  all its terms and conditions when  using
    FreeType 2 in\nany of your projects or products.\n\n  - The FreeType License,
    found in  the file `FTL.TXT', which is similar\n    to the original BSD license
    *with* an advertising clause that forces\n    you  to  explicitly cite  the  FreeType
    \ project  in your  product's\n    documentation.  All  details are in the license
    \ file.  This license\n    is  suited  to products  which  don't  use  the GNU
    \ General  Public\n    License.\n\n    Note that  this license  is  compatible
    \ to the  GNU General  Public\n    License version 3, but not version 2.\n\n  -
    The GNU General Public License version 2, found in  `GPLv2.TXT' (any\n    later
    version can be used  also), for programs which already use the\n    GPL.  Note
    \ that the  FTL is  incompatible  with  GPLv2 due  to  its\n    advertisement
    clause.\n\nThe contributed BDF and PCF drivers  come with a license similar to
    that\nof the X Window System.  It is compatible to the above two licenses (see\nfile
    src/bdf/README and  src/pcf/README).  The same holds  for the files\n`fthash.c'
    and  `fthash.h'; their  code was  part of  the BDF  driver in\nearlier FreeType
    versions.\n\nThe gzip module uses the zlib license (see src/gzip/zlib.h) which
    too is\ncompatible to the above two licenses.\n\nThe MD5 checksum support (only
    used for debugging in development builds)\nis in the public domain.\n\n\n----\n\nHARFBUZZ\n\nHarfBuzz
    is licensed under the so-called \"Old MIT\" license.  Details follow.\nFor parts
    of HarfBuzz that are licensed under different licenses see individual\nfiles names
    COPYING in subdirectories where applicable.\n\nCopyright © 2010,2011,2012,2013,2014,2015,2016,2017,2018,2019,2020
    \ Google, Inc.\nCopyright © 2018,2019,2020  Ebrahim Byagowi\nCopyright © 2019,2020
    \ Facebook, Inc. \nCopyright © 2012  Mozilla Foundation\nCopyright © 2011  Codethink
    Limited\nCopyright © 2008,2010  Nokia Corporation and/or its subsidiary(-ies)\nCopyright
    © 2009  Keith Stribley\nCopyright © 2009  Martin Hosken and SIL International\nCopyright
    © 2007  Chris Wilson\nCopyright © 2006  Behdad Esfahbod\nCopyright © 2005  David
    Turner\nCopyright © 2004,2007,2008,2009,2010  Red Hat, Inc.\nCopyright © 1998-2004
    \ David Turner and Werner Lemberg\n\nFor full copyright notices consult the individual
    files in the package.\n\n\nPermission is hereby granted, without written agreement
    and without\nlicense or royalty fees, to use, copy, modify, and distribute this\nsoftware
    and its documentation for any purpose, provided that the\nabove copyright notice
    and the following two paragraphs appear in\nall copies of this software.\n\nIN
    NO EVENT SHALL THE COPYRIGHT HOLDER BE LIABLE TO ANY PARTY FOR\nDIRECT, INDIRECT,
    SPECIAL, INCIDENTAL, OR CONSEQUENTIAL DAMAGES\nARISING OUT OF THE USE OF THIS
    SOFTWARE AND ITS DOCUMENTATION, EVEN\nIF THE COPYRIGHT HOLDER HAS BEEN ADVISED
    OF THE POSSIBILITY OF SUCH\nDAMAGE.\n\nTHE COPYRIGHT HOLDER SPECIFICALLY DISCLAIMS
    ANY WARRANTIES, INCLUDING,\nBUT NOT LIMITED TO, THE IMPLIED WARRANTIES OF MERCHANTABILITY
    AND\nFITNESS FOR A PARTICULAR PURPOSE.  THE SOFTWARE PROVIDED HEREUNDER IS\nON
    AN \"AS IS\" BASIS, AND THE COPYRIGHT HOLDER HAS NO OBLIGATION TO\nPROVIDE MAINTENANCE,
    SUPPORT, UPDATES, ENHANCEMENTS, OR MODIFICATIONS.\n\n\n----\n\nLCMS2\n\nLittle
    CMS\nCopyright (c) 1998-2020 Marti Maria Saguer\n\nPermission is hereby granted,
    free of charge, to any person obtaining a copy of this software and associated
    documentation files (the \"Software\"), to deal in the Software without restriction,
    including without limitation the rights to use, copy, modify, merge, publish,
    distribute, sublicense, and/or sell copies of the Software, and to permit persons
    to whom the Software is furnished to do so, subject to the following conditions:\n\nThe
    above copyright notice and this permission notice shall be included in all copies
    or substantial portions of the Software.\n\nTHE SOFTWARE IS PROVIDED \"AS IS\",
    WITHOUT WARRANTY OF ANY KIND, EXPRESS OR IMPLIED, INCLUDING BUT NOT LIMITED TO
    THE WARRANTIES OF MERCHANTABILITY, FITNESS FOR A PARTICULAR PURPOSE AND NONINFRINGEMENT.
    IN NO EVENT SHALL THE AUTHORS OR COPYRIGHT HOLDERS BE LIABLE FOR ANY CLAIM, DAMAGES
    OR OTHER LIABILITY, WHETHER IN AN ACTION OF CONTRACT, TORT OR OTHERWISE, ARISING
    FROM, OUT OF OR IN CONNECTION WITH THE SOFTWARE OR THE USE OR OTHER DEALINGS IN
    THE SOFTWARE.\n\n\n----\n\nLIBJPEG\n\n1. We don't promise that this software works.
    \ (But if you find any bugs,\n   please let us know!)\n2. You can use this software
    for whatever you want.  You don't have to pay us.\n3. You may not pretend that
    you wrote this software.  If you use it in a\n   program, you must acknowledge
    somewhere in your documentation that\n   you've used the IJG code.\n\nIn legalese:\n\nThe
    authors make NO WARRANTY or representation, either express or implied,\nwith respect
    to this software, its quality, accuracy, merchantability, or\nfitness for a particular
    purpose.  This software is provided \"AS IS\", and you,\nits user, assume the
    entire risk as to its quality and accuracy.\n\nThis software is copyright (C)
    1991-2020, Thomas G. Lane, Guido Vollbeding.\nAll Rights Reserved except as specified
    below.\n\nPermission is hereby granted to use, copy, modify, and distribute this\nsoftware
    (or portions thereof) for any purpose, without fee, subject to these\nconditions:\n(1)
    If any part of the source code for this software is distributed, then this\nREADME
    file must be included, with this copyright and no-warranty notice\nunaltered;
    and any additions, deletions, or changes to the original files\nmust be clearly
    indicated in accompanying documentation.\n(2) If only executable code is distributed,
    then the accompanying\ndocumentation must state that \"this software is based
    in part on the work of\nthe Independent JPEG Group\".\n(3) Permission for use
    of this software is granted only if the user accepts\nfull responsibility for
    any undesirable consequences; the authors accept\nNO LIABILITY for damages of
    any kind.\n\nThese conditions apply to any software derived from or based on the
    IJG code,\nnot just to the unmodified library.  If you use our work, you ought
    to\nacknowledge us.\n\nPermission is NOT granted for the use of any IJG author's
    name or company name\nin advertising or publicity relating to this software or
    products derived from\nit.  This software may be referred to only as \"the Independent
    JPEG Group's\nsoftware\".\n\nWe specifically permit and encourage the use of this
    software as the basis of\ncommercial products, provided that all warranty or liability
    claims are\nassumed by the product vendor.\n\n\n----\n\nLIBLZMA\n\nXZ Utils Licensing\n==================\n\n
    \   Different licenses apply to different files in this package. Here\n    is
    a rough summary of which licenses apply to which parts of this\n    package (but
    check the individual files to be sure!):\n\n      - liblzma is in the public domain.\n\n
    \     - xz, xzdec, and lzmadec command line tools are in the public\n        domain
    unless GNU getopt_long had to be compiled and linked\n        in from the lib
    directory. The getopt_long code is under\n        GNU LGPLv2.1+.\n\n      - The
    scripts to grep, diff, and view compressed files have been\n        adapted from
    gzip. These scripts and their documentation are\n        under GNU GPLv2+.\n\n
    \     - All the documentation in the doc directory and most of the\n        XZ
    Utils specific documentation files in other directories\n        are in the public
    domain.\n\n      - Translated messages are in the public domain.\n\n      - The
    build system contains public domain files, and files that\n        are under GNU
    GPLv2+ or GNU GPLv3+. None of these files end up\n        in the binaries being
    built.\n\n      - Test files and test code in the tests directory, and debugging\n
    \       utilities in the debug directory are in the public domain.\n\n      -
    The extra directory may contain public domain files, and files\n        that are
    under various free software licenses.\n\n    You can do whatever you want with
    the files that have been put into\n    the public domain. If you find public domain
    legally problematic,\n    take the previous sentence as a license grant. If you
    still find\n    the lack of copyright legally problematic, you have too many\n
    \   lawyers.\n\n    As usual, this software is provided \"as is\", without any
    warranty.\n\n    If you copy significant amounts of public domain code from XZ
    Utils\n    into your project, acknowledging this somewhere in your software is\n
    \   polite (especially if it is proprietary, non-free software), but\n    naturally
    it is not legally required. Here is an example of a good\n    notice to put into
    \"about box\" or into documentation:\n\n        This software includes code from
    XZ Utils <http://tukaani.org/xz/>.\n\n    The following license texts are included
    in the following files:\n      - COPYING.LGPLv2.1: GNU Lesser General Public License
    version 2.1\n      - COPYING.GPLv2: GNU General Public License version 2\n      -
    COPYING.GPLv3: GNU General Public License version 3\n\n    Note that the toolchain
    (compiler, linker etc.) may add some code\n    pieces that are copyrighted. Thus,
    it is possible that e.g. liblzma\n    binary wouldn't actually be in the public
    domain in its entirety\n    even though it contains no copyrighted code from the
    XZ Utils source\n    package.\n\n    If you have questions, don't hesitate to
    ask the author(s) for more\n    information.\n\n\n----\n\nLIBPNG\n\nCOPYRIGHT
    NOTICE, DISCLAIMER, and LICENSE\n=========================================\n\nPNG
    Reference Library License version 2\n---------------------------------------\n\n
    * Copyright (c) 1995-2019 The PNG Reference Library Authors.\n * Copyright (c)
    2018-2019 Cosmin Truta.\n * Copyright (c) 2000-2002, 2004, 2006-2018 Glenn Randers-Pehrson.\n
    * Copyright (c) 1996-1997 Andreas Dilger.\n * Copyright (c) 1995-1996 Guy Eric
    Schalnat, Group 42, Inc.\n\nThe software is supplied \"as is\", without warranty
    of any kind,\nexpress or implied, including, without limitation, the warranties\nof
    merchantability, fitness for a particular purpose, title, and\nnon-infringement.
    \ In no event shall the Copyright owners, or\nanyone distributing the software,
    be liable for any damages or\nother liability, whether in contract, tort or otherwise,
    arising\nfrom, out of, or in connection with the software, or the use or\nother
    dealings in the software, even if advised of the possibility\nof such damage.\n\nPermission
    is hereby granted to use, copy, modify, and distribute\nthis software, or portions
    hereof, for any purpose, without fee,\nsubject to the following restrictions:\n\n
    1. The origin of this software must not be misrepresented; you\n    must not claim
    that you wrote the original software.  If you\n    use this software in a product,
    an acknowledgment in the product\n    documentation would be appreciated, but
    is not required.\n\n 2. Altered source versions must be plainly marked as such,
    and must\n    not be misrepresented as being the original software.\n\n 3. This
    Copyright notice may not be removed or altered from any\n    source or altered
    source distribution.\n\n\nPNG Reference Library License version 1 (for libpng
    0.5 through 1.6.35)\n-----------------------------------------------------------------------\n\nlibpng
    versions 1.0.7, July 1, 2000, through 1.6.35, July 15, 2018 are\nCopyright (c)
    2000-2002, 2004, 2006-2018 Glenn Randers-Pehrson, are\nderived from libpng-1.0.6,
    and are distributed according to the same\ndisclaimer and license as libpng-1.0.6
    with the following individuals\nadded to the list of Contributing Authors:\n\n
    \   Simon-Pierre Cadieux\n    Eric S. Raymond\n    Mans Rullgard\n    Cosmin Truta\n
    \   Gilles Vollant\n    James Yu\n    Mandar Sahastrabuddhe\n    Google Inc.\n
    \   Vadim Barkov\n\nand with the following additions to the disclaimer:\n\n    There
    is no warranty against interference with your enjoyment of\n    the library or
    against infringement.  There is no warranty that our\n    efforts or the library
    will fulfill any of your particular purposes\n    or needs.  This library is provided
    with all faults, and the entire\n    risk of satisfactory quality, performance,
    accuracy, and effort is\n    with the user.\n\nSome files in the \"contrib\" directory
    and some configure-generated\nfiles that are distributed with libpng have other
    copyright owners, and\nare released under other open source licenses.\n\nlibpng
    versions 0.97, January 1998, through 1.0.6, March 20, 2000, are\nCopyright (c)
    1998-2000 Glenn Randers-Pehrson, are derived from\nlibpng-0.96, and are distributed
    according to the same disclaimer and\nlicense as libpng-0.96, with the following
    individuals added to the\nlist of Contributing Authors:\n\n    Tom Lane\n    Glenn
    Randers-Pehrson\n    Willem van Schaik\n\nlibpng versions 0.89, June 1996, through
    0.96, May 1997, are\nCopyright (c) 1996-1997 Andreas Dilger, are derived from
    libpng-0.88,\nand are distributed according to the same disclaimer and license
    as\nlibpng-0.88, with the following individuals added to the list of\nContributing
    Authors:\n\n    John Bowler\n    Kevin Bracey\n    Sam Bushell\n    Magnus Holmgren\n
    \   Greg Roelofs\n    Tom Tanner\n\nSome files in the \"scripts\" directory have
    other copyright owners,\nbut are released under this license.\n\nlibpng versions
    0.5, May 1995, through 0.88, January 1996, are\nCopyright (c) 1995-1996 Guy Eric
    Schalnat, Group 42, Inc.\n\nFor the purposes of this copyright and license, \"Contributing
    Authors\"\nis defined as the following set of individuals:\n\n    Andreas Dilger\n
    \   Dave Martindale\n    Guy Eric Schalnat\n    Paul Schmidt\n    Tim Wegner\n\nThe
    PNG Reference Library is supplied \"AS IS\".  The Contributing\nAuthors and Group
    42, Inc. disclaim all warranties, expressed or\nimplied, including, without limitation,
    the warranties of\nmerchantability and of fitness for any purpose.  The Contributing\nAuthors
    and Group 42, Inc. assume no liability for direct, indirect,\nincidental, special,
    exemplary, or consequential damages, which may\nresult from the use of the PNG
    Reference Library, even if advised of\nthe possibility of such damage.\n\nPermission
    is hereby granted to use, copy, modify, and distribute this\nsource code, or portions
    hereof, for any purpose, without fee, subject\nto the following restrictions:\n\n
    1. The origin of this source code must not be misrepresented.\n\n 2. Altered versions
    must be plainly marked as such and must not\n    be misrepresented as being the
    original source.\n\n 3. This Copyright notice may not be removed or altered from
    any\n    source or altered source distribution.\n\nThe Contributing Authors and
    Group 42, Inc. specifically permit,\nwithout fee, and encourage the use of this
    source code as a component\nto supporting the PNG file format in commercial products.
    \ If you use\nthis source code in a product, acknowledgment is not required but
    would\nbe appreciated.\n\n\n----\n\nLIBTIFF\n\nCopyright (c) 1988-1997 Sam Leffler\nCopyright
    (c) 1991-1997 Silicon Graphics, Inc.\n\nPermission to use, copy, modify, distribute,
    and sell this software and\nits documentation for any purpose is hereby granted
    without fee, provided\nthat (i) the above copyright notices and this permission
    notice appear in\nall copies of the software and related documentation, and (ii)
    the names of\nSam Leffler and Silicon Graphics may not be used in any advertising
    or\npublicity relating to the software without the specific, prior written\npermission
    of Sam Leffler and Silicon Graphics.\n\nTHE SOFTWARE IS PROVIDED \"AS-IS\" AND
    WITHOUT WARRANTY OF ANY KIND,\nEXPRESS, IMPLIED OR OTHERWISE, INCLUDING WITHOUT
    LIMITATION, ANY\nWARRANTY OF MERCHANTABILITY OR FITNESS FOR A PARTICULAR PURPOSE.\n\nIN
    NO EVENT SHALL SAM LEFFLER OR SILICON GRAPHICS BE LIABLE FOR\nANY SPECIAL, INCIDENTAL,
    INDIRECT OR CONSEQUENTIAL DAMAGES OF ANY KIND,\nOR ANY DAMAGES WHATSOEVER RESULTING
    FROM LOSS OF USE, DATA OR PROFITS,\nWHETHER OR NOT ADVISED OF THE POSSIBILITY
    OF DAMAGE, AND ON ANY THEORY OF\nLIABILITY, ARISING OUT OF OR IN CONNECTION WITH
    THE USE OR PERFORMANCE\nOF THIS SOFTWARE.\n\n\n----\n\nLIBWEBP\n\nCopyright (c)
    2010, Google Inc. All rights reserved.\n\nRedistribution and use in source and
    binary forms, with or without\nmodification, are permitted provided that the following
    conditions are\nmet:\n\n  * Redistributions of source code must retain the above
    copyright\n    notice, this list of conditions and the following disclaimer.\n\n
    \ * Redistributions in binary form must reproduce the above copyright\n    notice,
    this list of conditions and the following disclaimer in\n    the documentation
    and/or other materials provided with the\n    distribution.\n\n  * Neither the
    name of Google nor the names of its contributors may\n    be used to endorse or
    promote products derived from this software\n    without specific prior written
    permission.\n\nTHIS SOFTWARE IS PROVIDED BY THE COPYRIGHT HOLDERS AND CONTRIBUTORS\n\"AS
    IS\" AND ANY EXPRESS OR IMPLIED WARRANTIES, INCLUDING, BUT NOT\nLIMITED TO, THE
    IMPLIED WARRANTIES OF MERCHANTABILITY AND FITNESS FOR\nA PARTICULAR PURPOSE ARE
    DISCLAIMED. IN NO EVENT SHALL THE COPYRIGHT\nHOLDER OR CONTRIBUTORS BE LIABLE
    FOR ANY DIRECT, INDIRECT, INCIDENTAL,\nSPECIAL, EXEMPLARY, OR CONSEQUENTIAL DAMAGES
    (INCLUDING, BUT NOT\nLIMITED TO, PROCUREMENT OF SUBSTITUTE GOODS OR SERVICES;
    LOSS OF USE,\nDATA, OR PROFITS; OR BUSINESS INTERRUPTION) HOWEVER CAUSED AND ON
    ANY\nTHEORY OF LIABILITY, WHETHER IN CONTRACT, STRICT LIABILITY, OR TORT\n(INCLUDING
    NEGLIGENCE OR OTHERWISE) ARISING IN ANY WAY OUT OF THE USE\nOF THIS SOFTWARE,
    EVEN IF ADVISED OF THE POSSIBILITY OF SUCH DAMAGE.\n\n\n----\n\nOPENJPEG\n\n*\n
    * The copyright in this software is being made available under the 2-clauses\n
    * BSD License, included below. This software may be subject to other third\n *
    party and contributor rights, including patent rights, and no such rights\n *
    are granted under this license.\n *\n * Copyright (c) 2002-2014, Universite catholique
    de Louvain (UCL), Belgium\n * Copyright (c) 2002-2014, Professor Benoit Macq\n
    * Copyright (c) 2003-2014, Antonin Descampe\n * Copyright (c) 2003-2009, Francois-Olivier
    Devaux\n * Copyright (c) 2005, Herve Drolon, FreeImage Team\n * Copyright (c)
    2002-2003, Yannick Verschueren\n * Copyright (c) 2001-2003, David Janssens\n *
    Copyright (c) 2011-2012, Centre National d'Etudes Spatiales (CNES), France\n *
    Copyright (c) 2012, CS Systemes d'Information, France\n *\n * All rights reserved.\n
    *\n * Redistribution and use in source and binary forms, with or without\n * modification,
    are permitted provided that the following conditions\n * are met:\n * 1. Redistributions
    of source code must retain the above copyright\n *    notice, this list of conditions
    and the following disclaimer.\n * 2. Redistributions in binary form must reproduce
    the above copyright\n *    notice, this list of conditions and the following disclaimer
    in the\n *    documentation and/or other materials provided with the distribution.\n
    *\n * THIS SOFTWARE IS PROVIDED BY THE COPYRIGHT HOLDERS AND CONTRIBUTORS `AS
    IS'\n * AND ANY EXPRESS OR IMPLIED WARRANTIES, INCLUDING, BUT NOT LIMITED TO,
    THE\n * IMPLIED WARRANTIES OF MERCHANTABILITY AND FITNESS FOR A PARTICULAR PURPOSE\n
    * ARE DISCLAIMED.  IN NO EVENT SHALL THE COPYRIGHT OWNER OR CONTRIBUTORS BE\n
    * LIABLE FOR ANY DIRECT, INDIRECT, INCIDENTAL, SPECIAL, EXEMPLARY, OR\n * CONSEQUENTIAL
    DAMAGES (INCLUDING, BUT NOT LIMITED TO, PROCUREMENT OF\n * SUBSTITUTE GOODS OR
    SERVICES; LOSS OF USE, DATA, OR PROFITS; OR BUSINESS\n * INTERRUPTION) HOWEVER
    CAUSED AND ON ANY THEORY OF LIABILITY, WHETHER IN\n * CONTRACT, STRICT LIABILITY,
    OR TORT (INCLUDING NEGLIGENCE OR OTHERWISE)\n * ARISING IN ANY WAY OUT OF THE
    USE OF THIS SOFTWARE, EVEN IF ADVISED OF THE\n * POSSIBILITY OF SUCH DAMAGE.\n
    */\n\n\n----\n\nRAQM\n\nThe MIT License (MIT)\n\nCopyright © 2015 Information
    Technology Authority (ITA) <foss@ita.gov.om>\nCopyright © 2016 Khaled Hosny <khaledhosny@eglug.org>\n\nPermission
    is hereby granted, free of charge, to any person obtaining a copy\nof this software
    and associated documentation files (the \"Software\"), to deal\nin the Software
    without restriction, including without limitation the rights\nto use, copy, modify,
    merge, publish, distribute, sublicense, and/or sell\ncopies of the Software, and
    to permit persons to whom the Software is\nfurnished to do so, subject to the
    following conditions:\n\nThe above copyright notice and this permission notice
    shall be included in all\ncopies or substantial portions of the Software.\n\nTHE
    SOFTWARE IS PROVIDED \"AS IS\", WITHOUT WARRANTY OF ANY KIND, EXPRESS OR\nIMPLIED,
    INCLUDING BUT NOT LIMITED TO THE WARRANTIES OF MERCHANTABILITY,\nFITNESS FOR A
    PARTICULAR PURPOSE AND NONINFRINGEMENT. IN NO EVENT SHALL THE\nAUTHORS OR COPYRIGHT
    HOLDERS BE LIABLE FOR ANY CLAIM, DAMAGES OR OTHER\nLIABILITY, WHETHER IN AN ACTION
    OF CONTRACT, TORT OR OTHERWISE, ARISING FROM,\nOUT OF OR IN CONNECTION WITH THE
    SOFTWARE OR THE USE OR OTHER DEALINGS IN THE\nSOFTWARE.\n\n\n----\n\nXAU\n\nCopyright
    1988, 1993, 1994, 1998  The Open Group\n\nPermission to use, copy, modify, distribute,
    and sell this software and its\ndocumentation for any purpose is hereby granted
    without fee, provided that\nthe above copyright notice appear in all copies and
    that both that\ncopyright notice and this permission notice appear in supporting\ndocumentation.\n\nThe
    above copyright notice and this permission notice shall be included in\nall copies
    or substantial portions of the Software.\n\nTHE SOFTWARE IS PROVIDED \"AS IS\",
    WITHOUT WARRANTY OF ANY KIND, EXPRESS OR\nIMPLIED, INCLUDING BUT NOT LIMITED TO
    THE WARRANTIES OF MERCHANTABILITY,\nFITNESS FOR A PARTICULAR PURPOSE AND NONINFRINGEMENT.
    \ IN NO EVENT SHALL THE\nOPEN GROUP BE LIABLE FOR ANY CLAIM, DAMAGES OR OTHER
    LIABILITY, WHETHER IN\nAN ACTION OF CONTRACT, TORT OR OTHERWISE, ARISING FROM,
    OUT OF OR IN\nCONNECTION WITH THE SOFTWARE OR THE USE OR OTHER DEALINGS IN THE
    SOFTWARE.\n\nExcept as contained in this notice, the name of The Open Group shall
    not be\nused in advertising or otherwise to promote the sale, use or other dealings\nin
    this Software without prior written authorization from The Open Group.\n\n\n----\n\nXCB\n\nCopyright
    (C) 2001-2006 Bart Massey, Jamey Sharp, and Josh Triplett.\nAll Rights Reserved.\n\nPermission
    is hereby granted, free of charge, to any person\nobtaining a copy of this software
    and associated\ndocumentation files (the \"Software\"), to deal in the\nSoftware
    without restriction, including without limitation\nthe rights to use, copy, modify,
    merge, publish, distribute,\nsublicense, and/or sell copies of the Software, and
    to\npermit persons to whom the Software is furnished to do so,\nsubject to the
    following conditions:\n\nThe above copyright notice and this permission notice
    shall\nbe included in all copies or substantial portions of the\nSoftware.\n\nTHE
    SOFTWARE IS PROVIDED \"AS IS\", WITHOUT WARRANTY OF ANY\nKIND, EXPRESS OR IMPLIED,
    INCLUDING BUT NOT LIMITED TO THE\nWARRANTIES OF MERCHANTABILITY, FITNESS FOR A
    PARTICULAR\nPURPOSE AND NONINFRINGEMENT. IN NO EVENT SHALL THE AUTHORS\nBE LIABLE
    FOR ANY CLAIM, DAMAGES OR OTHER LIABILITY, WHETHER\nIN AN ACTION OF CONTRACT,
    TORT OR OTHERWISE, ARISING FROM,\nOUT OF OR IN CONNECTION WITH THE SOFTWARE OR
    THE USE OR\nOTHER DEALINGS IN THE SOFTWARE.\n\nExcept as contained in this notice,
    the names of the authors\nor their institutions shall not be used in advertising
    or\notherwise to promote the sale, use or other dealings in this\nSoftware without
    prior written authorization from the\nauthors.\n\n\n----\n\nXDMCP\n\nCopyright
    1989, 1998  The Open Group\n\nPermission to use, copy, modify, distribute, and
    sell this software and its\ndocumentation for any purpose is hereby granted without
    fee, provided that\nthe above copyright notice appear in all copies and that both
    that\ncopyright notice and this permission notice appear in supporting\ndocumentation.\n\nThe
    above copyright notice and this permission notice shall be included in\nall copies
    or substantial portions of the Software.\n\nTHE SOFTWARE IS PROVIDED \"AS IS\",
    WITHOUT WARRANTY OF ANY KIND, EXPRESS OR\nIMPLIED, INCLUDING BUT NOT LIMITED TO
    THE WARRANTIES OF MERCHANTABILITY,\nFITNESS FOR A PARTICULAR PURPOSE AND NONINFRINGEMENT.
    \ IN NO EVENT SHALL THE\nOPEN GROUP BE LIABLE FOR ANY CLAIM, DAMAGES OR OTHER
    LIABILITY, WHETHER IN\nAN ACTION OF CONTRACT, TORT OR OTHERWISE, ARISING FROM,
    OUT OF OR IN\nCONNECTION WITH THE SOFTWARE OR THE USE OR OTHER DEALINGS IN THE
    SOFTWARE.\n\nExcept as contained in this notice, the name of The Open Group shall
    not be\nused in advertising or otherwise to promote the sale, use or other dealings\nin
    this Software without prior written authorization from The Open Group.\n\nAuthor:
    \ Keith Packard, MIT X Consortium\n\n\n----\n\nZLIB\n\n (C) 1995-2017 Jean-loup
    Gailly and Mark Adler\n\n  This software is provided 'as-is', without any express
    or implied\n  warranty.  In no event will the authors be held liable for any damages\n
    \ arising from the use of this software.\n\n  Permission is granted to anyone
    to use this software for any purpose,\n  including commercial applications, and
    to alter it and redistribute it\n  freely, subject to the following restrictions:\n\n
    \ 1. The origin of this software must not be misrepresented; you must not\n     claim
    that you wrote the original software. If you use this software\n     in a product,
    an acknowledgment in the product documentation would be\n     appreciated but
    is not required.\n  2. Altered source versions must be plainly marked as such,
    and must not be\n     misrepresented as being the original software.\n  3. This
    notice may not be removed or altered from any source distribution.\n\n  Jean-loup
    Gailly        Mark Adler\n  jloup@gzip.org          madler@alumni.caltech.edu\n\nIf
    you use the zlib library in a product, we would appreciate *not* receiving\nlengthy
    legal documents to sign.  The sources are provided for free but without\nwarranty
    of any kind.  The library has been entirely written by Jean-loup\nGailly and Mark
    Adler; it does not include third-party code.\n\nIf you redistribute modified sources,
    we would appreciate that you include in\nthe file ChangeLog history information
    documenting your changes.  Please read\nthe FAQ for more information on the distribution
    of modified source versions.\n"
notices: []<|MERGE_RESOLUTION|>--- conflicted
+++ resolved
@@ -1,10 +1,6 @@
 ---
 name: Pillow
-<<<<<<< HEAD
-version: 9.4.0
-=======
 version: 9.5.0
->>>>>>> 2968ad65
 type: pip
 summary: Python Imaging Library (Fork)
 homepage: https://python-pillow.org
@@ -13,11 +9,7 @@
 - sources: LICENSE
   text: "The Python Imaging Library (PIL) is\n\n    Copyright © 1997-2011 by Secret
     Labs AB\n    Copyright © 1995-2011 by Fredrik Lundh\n\nPillow is the friendly
-<<<<<<< HEAD
-    PIL fork. It is\n\n    Copyright © 2010-2023 by Alex Clark and contributors\n\nLike
-=======
     PIL fork. It is\n\n    Copyright © 2010-2023 by Jeffrey A. Clark (Alex) and contributors.\n\nLike
->>>>>>> 2968ad65
     PIL, Pillow is licensed under the open source HPND License:\n\nBy obtaining, using,
     and/or copying this software and/or its associated\ndocumentation, you agree that
     you have read, understood, and will comply\nwith the following terms and conditions:\n\nPermission
