--- conflicted
+++ resolved
@@ -107,8 +107,6 @@
     8. By copying, installing or otherwise using matplotlib,
     Licensee agrees to be bound by the terms and conditions of this License
     Agreement.
-<<<<<<< HEAD
-=======
 - sources: LICENSE_BAKOMA
   text: "\n\t\t\tBaKoMa Fonts Licence\n\t\t\t--------------------\n\n  This licence
     covers two font packs (known as BaKoMa Fonts Collection,\n  which is available
@@ -216,7 +214,6 @@
     OF LIABILITY, WHETHER IN \nCONTRACT, STRICT LIABILITY, OR TORT (INCLUDING NEGLIGENCE
     OR OTHERWISE) \nARISING IN ANY WAY OUT OF THE USE OF THIS SOFTWARE, EVEN IF ADVISED
     OF THE \nPOSSIBILITY OF SUCH DAMAGE.\n"
->>>>>>> eec7fa47
 - sources: LICENSE_AMSFONTS
   text: "The cmr10.pfb file is a Type-1 version of one of Knuth's Computer Modern
     fonts.\nIt is included here as test data only, but the following license applies.\n\nCopyright
